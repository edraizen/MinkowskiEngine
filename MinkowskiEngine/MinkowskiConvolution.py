# Copyright (c) Chris Choy (chrischoy@ai.stanford.edu).
#
# Permission is hereby granted, free of charge, to any person obtaining a copy of
# this software and associated documentation files (the "Software"), to deal in
# the Software without restriction, including without limitation the rights to
# use, copy, modify, merge, publish, distribute, sublicense, and/or sell copies
# of the Software, and to permit persons to whom the Software is furnished to do
# so, subject to the following conditions:
#
# The above copyright notice and this permission notice shall be included in all
# copies or substantial portions of the Software.
#
# THE SOFTWARE IS PROVIDED "AS IS", WITHOUT WARRANTY OF ANY KIND, EXPRESS OR
# IMPLIED, INCLUDING BUT NOT LIMITED TO THE WARRANTIES OF MERCHANTABILITY,
# FITNESS FOR A PARTICULAR PURPOSE AND NONINFRINGEMENT. IN NO EVENT SHALL THE
# AUTHORS OR COPYRIGHT HOLDERS BE LIABLE FOR ANY CLAIM, DAMAGES OR OTHER
# LIABILITY, WHETHER IN AN ACTION OF CONTRACT, TORT OR OTHERWISE, ARISING FROM,
# OUT OF OR IN CONNECTION WITH THE SOFTWARE OR THE USE OR OTHER DEALINGS IN THE
# SOFTWARE.
#
# Please cite "4D Spatio-Temporal ConvNets: Minkowski Convolutional Neural
# Networks", CVPR'19 (https://arxiv.org/abs/1904.08755) if you use any part
# of the code.
import math
from typing import Union

import torch
from torch.autograd import Function
from torch.nn import Parameter

from SparseTensor import SparseTensor, _get_coords_key
from Common import RegionType, MinkowskiModuleBase, KernelGenerator, \
    prep_args, convert_to_int_list, convert_to_int_tensor, \
    get_minkowski_function
from MinkowskiCoords import CoordsKey, save_ctx


class MinkowskiConvolutionFunction(Function):

    @staticmethod
    def forward(ctx,
                input_features,
                kernel,
                tensor_stride=1,
                stride=1,
                kernel_size=-1,
                dilation=1,
                region_type=0,
                region_offset=None,
                in_coords_key=None,
                out_coords_key=None,
                coords_manager=None):
        """
        region_type=0 HyperCube
        """
        # Prep arguments
        # Kernel shape (n_spatial_kernels, in_nfeat, out_nfeat)
        assert input_features.shape[1] == kernel.shape[1], \
            "The input shape " + str(list(input_features.shape)) + \
            " does not match the kernel shape " + str(list(kernel.shape))
        if out_coords_key is None:
            out_coords_key = CoordsKey(in_coords_key.D)
        assert in_coords_key.D == out_coords_key.D
        assert input_features.type() == kernel.type(), \
            f"Type mismatch input: {input_features.type()} != kernel: {kernel.type()}"
        if not input_features.is_contiguous():
            input_features = input_features.contiguous()

        tensor_stride, stride, kernel_size, dilation, region_type = prep_args(
            tensor_stride, stride, kernel_size, dilation, region_type,
            in_coords_key.D)

        if region_offset is None:
            region_offset = torch.IntTensor()

        ctx.in_feat = input_features
        ctx.kernel = kernel
        ctx = save_ctx(ctx, tensor_stride, stride, kernel_size, dilation,
                       region_type, in_coords_key, out_coords_key,
                       coords_manager)

        D = in_coords_key.D
        out_feat = input_features.new()

        fw_fn = get_minkowski_function('ConvolutionForward', input_features)
        fw_fn(ctx.in_feat, out_feat, kernel,
              convert_to_int_list(ctx.tensor_stride, D),
              convert_to_int_list(ctx.stride, D),
              convert_to_int_list(ctx.kernel_size, D),
              convert_to_int_list(ctx.dilation, D), region_type, region_offset,
              ctx.in_coords_key.CPPCoordsKey, ctx.out_coords_key.CPPCoordsKey,
              ctx.coords_man.CPPCoordsManager)
        return out_feat

    @staticmethod
    def backward(ctx, grad_out_feat):
        if not grad_out_feat.is_contiguous():
            grad_out_feat = grad_out_feat.contiguous()

        grad_in_feat = grad_out_feat.new()
        grad_kernel = grad_out_feat.new()
        D = ctx.in_coords_key.D
        bw_fn = get_minkowski_function('ConvolutionBackward', grad_out_feat)
        bw_fn(ctx.in_feat, grad_in_feat, grad_out_feat, ctx.kernel, grad_kernel,
              convert_to_int_list(ctx.tensor_stride, D),
              convert_to_int_list(ctx.stride, D),
              convert_to_int_list(ctx.kernel_size, D),
              convert_to_int_list(ctx.dilation, D), ctx.region_type,
              ctx.in_coords_key.CPPCoordsKey, ctx.out_coords_key.CPPCoordsKey,
              ctx.coords_man.CPPCoordsManager)
        return grad_in_feat, grad_kernel, None, None, None, None, None, None, None, None, None


class MinkowskiConvolutionTransposeFunction(Function):

    @staticmethod
    def forward(ctx,
                input_features,
                kernel,
                tensor_stride=1,
                stride=1,
                kernel_size=-1,
                dilation=1,
                region_type=0,
                region_offset=None,
                generate_new_coords=False,
                in_coords_key=None,
                out_coords_key=None,
                coords_manager=None):
        """
        region_type=0 HyperCube
        """
        # Prep arguments
        # Kernel shape (n_spatial_kernels, in_nfeat, out_nfeat)
        assert input_features.shape[1] == kernel.shape[1], \
            "The input shape " + str(list(input_features.shape)) + \
            " does not match the kernel shape " + str(list(kernel.shape))
        if out_coords_key is None:
            out_coords_key = CoordsKey(in_coords_key.D)
        assert in_coords_key.D == out_coords_key.D
        assert input_features.type() == kernel.type(), \
            f"Type mismatch input: {input_features.type()} != kernel: {kernel.type()}"
        if not input_features.is_contiguous():
            input_features = input_features.contiguous()

        tensor_stride, stride, kernel_size, dilation, region_type = prep_args(
            tensor_stride, stride, kernel_size, dilation, region_type,
            in_coords_key.D)

        if region_offset is None:
            region_offset = torch.IntTensor()

        ctx.in_feat = input_features
        ctx.kernel = kernel
        ctx = save_ctx(ctx, tensor_stride, stride, kernel_size, dilation,
                       region_type, in_coords_key, out_coords_key,
                       coords_manager)

        D = in_coords_key.D
        out_feat = input_features.new()

        fw_fn = get_minkowski_function('ConvolutionTransposeForward',
                                       input_features)
        fw_fn(ctx.in_feat, out_feat, kernel,
              convert_to_int_list(ctx.tensor_stride, D),
              convert_to_int_list(ctx.stride, D),
              convert_to_int_list(ctx.kernel_size, D),
              convert_to_int_list(ctx.dilation, D), region_type, region_offset,
              ctx.in_coords_key.CPPCoordsKey, ctx.out_coords_key.CPPCoordsKey,
              ctx.coords_man.CPPCoordsManager, generate_new_coords)
        return out_feat

    @staticmethod
    def backward(ctx, grad_out_feat):
        if not grad_out_feat.is_contiguous():
            grad_out_feat = grad_out_feat.contiguous()

        grad_in_feat = grad_out_feat.new()
        grad_kernel = grad_out_feat.new()
        D = ctx.in_coords_key.D
        bw_fn = get_minkowski_function('ConvolutionTransposeBackward',
                                       grad_out_feat)
        bw_fn(ctx.in_feat, grad_in_feat, grad_out_feat, ctx.kernel, grad_kernel,
              convert_to_int_list(ctx.tensor_stride, D),
              convert_to_int_list(ctx.stride, D),
              convert_to_int_list(ctx.kernel_size, D),
              convert_to_int_list(ctx.dilation, D), ctx.region_type,
              ctx.in_coords_key.CPPCoordsKey, ctx.out_coords_key.CPPCoordsKey,
              ctx.coords_man.CPPCoordsManager)
        return grad_in_feat, grad_kernel, None, None, None, None, None, None, None, None, None, None


class MinkowskiConvolutionBase(MinkowskiModuleBase):

    def __init__(self,
                 in_channels,
                 out_channels,
                 kernel_size=-1,
                 stride=1,
                 dilation=1,
                 has_bias=False,
                 kernel_generator=None,
                 is_transpose=False,
                 dimension=-1):
        super(MinkowskiConvolutionBase, self).__init__()
        assert dimension > 0, f"dimension must be a positive integer, {dimension}"

        if kernel_generator is None:
            kernel_generator = KernelGenerator(
                kernel_size=kernel_size,
                stride=stride,
                dilation=dilation,
                dimension=dimension)
        else:
            kernel_size = kernel_generator.kernel_size

        stride = convert_to_int_tensor(stride, dimension)
        kernel_size = convert_to_int_tensor(kernel_size, dimension)
        dilation = convert_to_int_tensor(dilation, dimension)

        kernel_volume = kernel_generator.kernel_volume

        self.is_transpose = is_transpose
        self.in_channels = in_channels
        self.out_channels = out_channels
        self.kernel_size = kernel_size
        self.kernel_volume = kernel_volume
        self.stride = stride
        self.dilation = dilation
        self.kernel_generator = kernel_generator
        self.dimension = dimension
        self.use_mm = False  # use matrix multiplication when kernel is 1

        Tensor = torch.FloatTensor
        if torch.prod(kernel_size) == 1 and torch.prod(stride) == 1:
            self.kernel_shape = (self.in_channels, self.out_channels)
            self.use_mm = True
        else:
            self.kernel_shape = (self.kernel_volume, self.in_channels,
                                 self.out_channels)

        self.kernel = Parameter(Tensor(*self.kernel_shape))
        self.bias = Parameter(Tensor(1, out_channels)) if has_bias else None
        self.has_bias = has_bias

    def forward(self,
                input: SparseTensor,
                coords: Union[torch.IntTensor, CoordsKey, SparseTensor] = None):
        r"""
        :attr:`input` (`MinkowskiEngine.SparseTensor`): Input sparse tensor to apply a
        convolution on.

        :attr:`coords` ((`torch.IntTensor`, `MinkowskiEngine.CoordsKey`,
        `MinkowskiEngine.SparseTensor`), optional): If provided, generate
        results on the provided coordinates. None by default.

        """
        assert isinstance(input, SparseTensor)
        assert input.D == self.dimension

        # Create a region_offset
        self.region_type_, self.region_offset_, _ = \
            self.kernel_generator.get_kernel(input.tensor_stride, self.is_transpose)

        if self.use_mm and coords is None:
            # If the kernel_size == 1, the convolution is simply a matrix
            # multiplication
            outfeat = input.F.mm(self.kernel)
            out_coords_key = input.coords_key
        else:
            if self.is_transpose:
                conv = MinkowskiConvolutionTransposeFunction()
            else:
                conv = MinkowskiConvolutionFunction()
            # Get a new coords key or extract one from the coords
            out_coords_key = _get_coords_key(input, coords)
            outfeat = conv.apply(input.F, self.kernel, input.tensor_stride,
<<<<<<< HEAD
                                      self.stride, self.kernel_size,
                                      self.dilation, self.region_type_,
                                      self.region_offset_, input.coords_key,
                                      out_coords_key, input.coords_man)
=======
                                 self.stride, self.kernel_size, self.dilation,
                                 self.region_type_, self.region_offset_,
                                 input.coords_key, out_coords_key,
                                 input.coords_man)
>>>>>>> 70874112
        if self.has_bias:
            outfeat += self.bias

        return SparseTensor(
            outfeat, coords_key=out_coords_key, coords_manager=input.coords_man)

    def reset_parameters(self, is_transpose=False):
        n = (self.out_channels
             if is_transpose else self.in_channels) * self.kernel_volume
        stdv = 1. / math.sqrt(n)
        self.kernel.data.uniform_(-stdv, stdv)
        if self.bias is not None:
            self.bias.data.uniform_(-stdv, stdv)

    def __repr__(self):
        s = '(in={}, out={}, region_type={}, '.format(
            self.in_channels, self.out_channels,
            self.kernel_generator.region_type)
        if self.kernel_generator.region_type in [
                RegionType.HYBRID, RegionType.CUSTOM
        ]:
            s += 'kernel_volume={}, '.format(self.kernel_volume)
        else:
            s += 'kernel_size={}, '.format(self.kernel_size.tolist())
        s += 'stride={}, dilation={})'.format(self.stride.tolist(),
                                              self.dilation.tolist())
        return self.__class__.__name__ + s


class MinkowskiConvolution(MinkowskiConvolutionBase):
    r"""Convolution layer for a sparse tensor.


    .. math::

        \mathbf{x}_\mathbf{u} = \sum_{\mathbf{i} \in \mathcal{N}^D(\mathbf{u}, K,
        \mathcal{C}^\text{in})} W_\mathbf{i} \mathbf{x}_{\mathbf{i} +
        \mathbf{u}} \;\text{for} \; \mathbf{u} \in \mathcal{C}^\text{out}

    where :math:`K` is the kernel size and :math:`\mathcal{N}^D(\mathbf{u}, K,
    \mathcal{C}^\text{in})` is the set of offsets that are at most :math:`\left
    \lceil{\frac{1}{2}(K - 1)} \right \rceil` away from :math:`\mathbf{u}`
    definied in :math:`\mathcal{S}^\text{in}`.

    .. note::
        For even :math:`K`, the kernel offset :math:`\mathcal{N}^D`
        implementation is different from the above definition. The offsets
        range from :math:`\mathbf{i} \in [0, K)^D, \; \mathbf{i} \in
        \mathbb{Z}_+^D`.

    """

    def __init__(self,
                 in_channels,
                 out_channels,
                 kernel_size=-1,
                 stride=1,
                 dilation=1,
                 has_bias=False,
                 kernel_generator=None,
                 dimension=None):
        r"""convolution on a sparse tensor

        Args:
            :attr:`in_channels` (int): the number of input channels in the
            input tensor.

            :attr:`out_channels` (int): the number of output channels in the
            output tensor.

            :attr:`kernel_size` (int, optional): the size of the kernel in the
            output tensor. If not provided, :attr:`region_offset` should be
            :attr:`RegionType.CUSTOM` and :attr:`region_offset` should be a 2D
            matrix with size :math:`N\times D` such that it lists all :math:`N`
            offsets in D-dimension.

            :attr:`stride` (int, or list, optional): stride size of the
            convolution layer. If non-identity is used, the output coordinates
            will be at least :attr:`stride` :math:`\times` :attr:`tensor_stride`
            away. When a list is given, the length must be D; each element will
            be used for stride size for the specific axis.

            :attr:`dilation` (int, or list, optional): dilation size for the
            convolution kernel. When a list is given, the length must be D and
            each element is an axis specific dilation. All elements must be > 0.

            :attr:`has_bias` (bool, optional): if True, the convolution layer
            has a bias.

            :attr:`kernel_generator` (:attr:`MinkowskiEngine.KernelGenerator`,
            optional): defines custom kernel shape.

            :attr:`dimension` (int): the spatial dimension of the space where
            all the inputs and the network are defined. For example, images are
            in a 2D space, meshes and 3D shapes are in a 3D space.

        """
        MinkowskiConvolutionBase.__init__(
            self,
            in_channels,
            out_channels,
            kernel_size,
            stride,
            dilation,
            has_bias,
            kernel_generator,
            is_transpose=False,
            dimension=dimension)
        self.reset_parameters()


class MinkowskiConvolutionTranspose(MinkowskiConvolutionBase):
    r"""A generalized sparse transposed convolution or deconvolution layer.
    """

    def __init__(self,
                 in_channels,
                 out_channels,
                 kernel_size=-1,
                 stride=1,
                 dilation=1,
                 has_bias=False,
                 kernel_generator=None,
                 generate_new_coords=False,
                 dimension=None):
        r"""a generalized sparse transposed convolution layer.

        Args:
            :attr:`in_channels` (int): the number of input channels in the
            input tensor.

            :attr:`out_channels` (int): the number of output channels in the
            output tensor.

            :attr:`kernel_size` (int, optional): the size of the kernel in the
            output tensor. If not provided, :attr:`region_offset` should be
            :attr:`RegionType.CUSTOM` and :attr:`region_offset` should be a 2D
            matrix with size :math:`N\times D` such that it lists all :math:`N`
            offsets in D-dimension.

            :attr:`stride` (int, or list, optional): stride size that defines
            upsampling rate. If non-identity is used, the output coordinates
            will be :attr:`tensor_stride` / :attr:`stride` apart.  When a list is
            given, the length must be D; each element will be used for stride
            size for the specific axis.

            :attr:`dilation` (int, or list, optional): dilation size for the
            convolution kernel. When a list is given, the length must be D and
            each element is an axis specific dilation. All elements must be > 0.

            :attr:`has_bias` (bool, optional): if True, the convolution layer
            has a bias.

            :attr:`kernel_generator` (:attr:`MinkowskiEngine.KernelGenerator`,
            optional): defines custom kernel shape.

            :attr:`generate_new_coords` (bool, optional): Force generation of
            new coordinates. When True, the output coordinates will be the
            outer product of the kernel shape and the input coordinates.
            `False` by defaul.

            :attr:`dimension` (int): the spatial dimension of the space where
            all the inputs and the network are defined. For example, images are
            in a 2D space, meshes and 3D shapes are in a 3D space.

        .. note:
            TODO: support `kernel_size` > `stride`.

        """
        MinkowskiConvolutionBase.__init__(
            self,
            in_channels,
            out_channels,
            kernel_size,
            stride,
            dilation,
            has_bias,
            kernel_generator,
            is_transpose=True,
            dimension=dimension)
        self.reset_parameters(True)
        self.generate_new_coords = generate_new_coords

    def forward(self,
                input: SparseTensor,
                coords: Union[torch.IntTensor, CoordsKey, SparseTensor] = None):
        r"""
        :attr:`input` (`MinkowskiEngine.SparseTensor`): Input sparse tensor to apply a
        convolution on.

        :attr:`coords` ((`torch.IntTensor`, `MinkowskiEngine.CoordsKey`,
        `MinkowskiEngine.SparseTensor`), optional): If provided, generate
        results on the provided coordinates. None by default.

        """
        assert isinstance(input, SparseTensor)
        assert input.D == self.dimension

        # Create a region_offset
        self.region_type_, self.region_offset_, _ = \
            self.kernel_generator.get_kernel(input.tensor_stride, self.is_transpose)

        if self.use_mm and coords is None:
            # If the kernel_size == 1, the convolution is simply a matrix
            # multiplication
            outfeat = input.F.mm(self.kernel)
            out_coords_key = input.coords_key
        else:
            # Get a new coords key or extract one from the coords
            out_coords_key = _get_coords_key(input, coords, tensor_stride=1)
            outfeat = MinkowskiConvolutionTransposeFunction().apply(
                input.F, self.kernel, input.tensor_stride, self.stride,
                self.kernel_size, self.dilation, self.region_type_,
                self.region_offset_, self.generate_new_coords, input.coords_key,
                out_coords_key, input.coords_man)
        if self.has_bias:
            outfeat += self.bias

        return SparseTensor(
            outfeat, coords_key=out_coords_key, coords_manager=input.coords_man)<|MERGE_RESOLUTION|>--- conflicted
+++ resolved
@@ -275,17 +275,10 @@
             # Get a new coords key or extract one from the coords
             out_coords_key = _get_coords_key(input, coords)
             outfeat = conv.apply(input.F, self.kernel, input.tensor_stride,
-<<<<<<< HEAD
-                                      self.stride, self.kernel_size,
-                                      self.dilation, self.region_type_,
-                                      self.region_offset_, input.coords_key,
-                                      out_coords_key, input.coords_man)
-=======
                                  self.stride, self.kernel_size, self.dilation,
                                  self.region_type_, self.region_offset_,
                                  input.coords_key, out_coords_key,
-                                 input.coords_man)
->>>>>>> 70874112
+                                 input.coords_man)=
         if self.has_bias:
             outfeat += self.bias
 
